import numpy as np

<<<<<<< HEAD

=======
>>>>>>> c7661e33
def gen_shepp_logan(num_rows,num_cols):
    """
    Generate a Shepp Logan phantom
    
    Args: 
        num_rows: int, number of rows.

    Return:
        out_image: 2D array, num_rows*num_cols
    """

    # The function describing the phantom is defined as the sum of 10 ellipses inside a 2×2 square:
    sl_paras = [
        {'x0': 0.0, 'y0': 0.0, 'a': 0.69, 'b': 0.92, 'theta': 0, 'gray_level': 2.0},
        {'x0': 0.0, 'y0': -0.0184, 'a': 0.6624, 'b': 0.874, 'theta': 0, 'gray_level': -0.98},
        {'x0': 0.22, 'y0': 0.0, 'a': 0.11, 'b': 0.31, 'theta': -18, 'gray_level': -0.02},
        {'x0': -0.22, 'y0': 0.0, 'a': 0.16, 'b': 0.41, 'theta': 18, 'gray_level': -0.02},
        {'x0': 0.0, 'y0': 0.35, 'a': 0.21, 'b': 0.25, 'theta': 0, 'gray_level': 0.01},
        {'x0': 0.0, 'y0': 0.1, 'a': 0.046, 'b': 0.046, 'theta': 0, 'gray_level': 0.01},
        {'x0': 0.0, 'y0': -0.1, 'a': 0.046, 'b': 0.046, 'theta': 0, 'gray_level': 0.01},
        {'x0': -0.08, 'y0': -0.605, 'a': 0.046, 'b': 0.023, 'theta': 0, 'gray_level': 0.01},
        {'x0': 0.0, 'y0': -0.605, 'a': 0.023, 'b': 0.023, 'theta': 0, 'gray_level': 0.01},
        {'x0': 0.06, 'y0': -0.605, 'a': 0.023, 'b': 0.046, 'theta': 0, 'gray_level': 0.01}
    ]

<<<<<<< HEAD
    axis_cols = np.linspace(-1.0, 1.0, num_cols)
    axis_rows = np.linspace(1.0, -1.0, num_rows)

    x_grid, y_grid = np.meshgrid(axis_cols, axis_rows)
=======
    axis_x = np.linspace(-1.0, 1.0, num_cols)
    axis_y = np.linspace(1.0, -1.0, num_rows)

    x_grid, y_grid = np.meshgrid(axis_x, axis_y)
>>>>>>> c7661e33
    image = x_grid * 0.0

    for el_paras in sl_paras:
        image += _gen_ellipse(x_grid=x_grid, y_grid=y_grid, x0=el_paras['x0'], y0=el_paras['y0'],
                             a=el_paras['a'], b=el_paras['b'], theta=el_paras['theta'] / 180.0 * np.pi,
                             gray_level=el_paras['gray_level'])

    return image


def gen_microscopy_sample(num_rows, num_cols):
    """
    Generate a microscopy sample phantom.

    Args:
        num_rows: int, number of rows.
        num_cols: int, number of cols.

    Return:
        out_image: 2D array, num_rows*num_cols
    """

    # The function describing the phantom is defined as the sum of 8 ellipses inside a 4×2 rectangle:
    ms_paras = [
        {'x0': 0.0, 'y0': -0.0184, 'a': 0.6624, 'b': 1.748, 'theta': 0, 'gray_level': 1.02},
        {'x0': -0.1, 'y0': 1.343, 'a': 0.11, 'b': 0.10, 'theta': 0, 'gray_level': 0.04},
        {'x0': 0.0, 'y0': 0.9, 'a': 0.33, 'b': 0.15, 'theta': 0, 'gray_level': 0.02},
        {'x0': 0.25, 'y0': 0.4, 'a': 0.1, 'b': 0.2, 'theta': 0, 'gray_level': 0.04},
        {'x0': -0.2, 'y0': 0.0, 'a': 0.2, 'b': 0.08, 'theta': 0, 'gray_level': 0.02},
        {'x0': 0.2, 'y0': -0.35, 'a': 0.1, 'b': 0.1, 'theta': 0, 'gray_level': 0.04},
        {'x0': 0.25, 'y0': -0.8, 'a': 0.2, 'b': 0.08, 'theta': 0, 'gray_level': 0.04},
        {'x0': -0.04, 'y0': -1.3, 'a': 0.33, 'b': 0.15, 'theta': 0, 'gray_level': 0.04}
    ]
<<<<<<< HEAD
    axis_cols = np.linspace(-1, 1, num_rows)
    axis_rows = np.linspace(2, -2, num_cols)

    x_grid, y_grid = np.meshgrid(axis_cols, axis_rows )
=======
    axis_x = np.linspace(-1, 1, num_cols)
    axis_y = np.linspace(2, -2, num_rows)

    x_grid, y_grid = np.meshgrid(axis_x, axis_y )
>>>>>>> c7661e33
    image = x_grid * 0.0

    for el_paras in ms_paras:
        image += _gen_ellipse(x_grid=x_grid, y_grid=y_grid, x0=el_paras['x0'], y0=el_paras['y0'],
                             a=el_paras['a'], b=el_paras['b'], theta=el_paras['theta'] / 180.0 * np.pi,
                             gray_level=el_paras['gray_level'])

    return image


def gen_shepp_logan_3d(num_rows, num_cols, num_slices):
    """
    Generate a 3D Shepp Logan phantom

    Args:
        num_rows: int, number of rows.
        num_slices: int, number of slices.

    Return:
        out_image: 3D array, num_slices*num_rows*num_cols
    """

    # The function describing the phantom is defined as the sum of 10 ellipsoids inside a 2×2×2 cube:
    sl3d_paras = [
        {'x0': 0.0, 'y0': 0.0, 'z0': 0.0, 'a': 0.69, 'b': 0.92, 'c': 0.9, 'gamma': 0, 'gray_level': 2.0},
        {'x0': 0.0, 'y0': 0.0, 'z0': 0.0, 'a': 0.6624, 'b': 0.874, 'c': 0.88, 'gamma': 0, 'gray_level': -0.98},
        {'x0': -0.22, 'y0': 0.0, 'z0': -0.25, 'a': 0.41, 'b': 0.16, 'c': 0.21, 'gamma': 108, 'gray_level': -0.02},
        {'x0': 0.22, 'y0': 0.0, 'z0': -0.25, 'a': 0.31, 'b': 0.11, 'c': 0.22, 'gamma': 72, 'gray_level': -0.02},
        {'x0': 0.0, 'y0': 0.35, 'z0': -0.25, 'a': 0.21, 'b': 0.25, 'c': 0.5, 'gamma': 0, 'gray_level': 0.02},
        {'x0': 0.0, 'y0': 0.1, 'z0': -0.25, 'a': 0.046, 'b': 0.046, 'c': 0.046, 'gamma': 0, 'gray_level': 0.02},
        {'x0': -0.08, 'y0': -0.65, 'z0': -0.25, 'a': 0.046, 'b': 0.023, 'c': 0.02, 'gamma': 0, 'gray_level': 0.01},
        {'x0': 0.06, 'y0': -0.65, 'z0': -0.25, 'a': 0.046, 'b': 0.023, 'c': 0.02, 'gamma': 90, 'gray_level': 0.01},
        {'x0': 0.06, 'y0': -0.105, 'z0': 0.625, 'a': 0.056, 'b': 0.04, 'c': 0.1, 'gamma': 90, 'gray_level': 0.02},
        {'x0': 0.0, 'y0': 0.1, 'z0': 0.625, 'a': 0.056, 'b': 0.056, 'c': 0.1, 'gamma': 0, 'gray_level': -0.02}
    ]

<<<<<<< HEAD
    axis_cols = np.linspace(-1.0, 1.0, num_cols)
    axis_rows = np.linspace(1.0, -1.0, num_rows)
    axis_slices = np.linspace(-1.0, 1.0, num_slices)

    x_grid, y_grid, z_grid = np.meshgrid(axis_cols, axis_rows, axis_slices)
=======
    axis_x = np.linspace(-1.0, 1.0, num_cols)
    axis_y = np.linspace(1.0, -1.0, num_rows)
    axis_z = np.linspace(-1.0, 1.0, num_slices)

    x_grid, y_grid, z_grid = np.meshgrid(axis_x, axis_y, axis_z)
>>>>>>> c7661e33
    image = x_grid * 0.0

    for el_paras in sl3d_paras:
        image += _gen_ellipsoid(x_grid=x_grid, y_grid=y_grid, z_grid=z_grid, x0=el_paras['x0'], y0=el_paras['y0'],
                               z0=el_paras['z0'],
                               a=el_paras['a'], b=el_paras['b'], c=el_paras['c'],
                               gamma=el_paras['gamma'] / 180.0 * np.pi,
                               gray_level=el_paras['gray_level'])

    return np.transpose(image, (2, 0, 1))


def nrmse(image, reference_image):
    """
    :param image: Calculated image
    :param reference_image: Ground truth image
    :return: Root mean square of (image - reference_image) divided by RMS of reference_image
    """

    rmse = np.sqrt(((image - reference_image) ** 2).mean())
    denominator = np.sqrt(((reference_image) ** 2).mean())

    return rmse/denominator


def _gen_ellipse(x_grid, y_grid, x0, y0, a, b, gray_level, theta=0):
    """
    Returns an image with a 2D ellipse in a 2D plane with a center of [x0,y0] and ...

    Args:
        x_grid(float): 2D grid of X coordinate values
        y_grid(float): 2D grid of Y coordinate values
        x0(float): horizontal center of ellipse.
        y0(float): vertical center of ellipse.
        a(float): X-axis radius.
        b(float): Y-axis radius.
        gray_level(float): Gray level for the ellipse.
        theta(float): [Default=0.0] counter-clockwise angle of rotation in radians

    Return:
        ndarray: 2D array with the same shape as x_grid and y_grid.

    """
    image = (((x_grid - x0) * np.cos(theta) + (y_grid - y0) * np.sin(theta)) ** 2 / a ** 2
             + ((x_grid - x0) * np.sin(theta) - (y_grid - y0) * np.cos(theta)) ** 2 / b ** 2 <= 1.0) * gray_level

    return image


def _gen_ellipsoid(x_grid, y_grid, z_grid, x0, y0, z0, a, b, c, gray_level, alpha=0, beta=0, gamma=0):
    """
    Returns an image with a 3D ellipsoid in a 3D plane with a center of [x0,y0,z0] and ...

    Args:
        x_grid(float): 3D grid of X coordinate values.
        y_grid(float): 3D grid of Y coordinate values.
        z_grid(float): 3D grid of Z coordinate values.
        x0(float): horizontal center of ellipsoid.
        y0(float): vertical center of ellipsoid.
        z0(float): normal center of ellipsoid.
        a(float): X-axis radius.
        b(float): Y-axis radius.
        c(float): Z-axis radius.
        gray_level(float): Gray level for the ellipse.
        alpha(float): [Default=0.0] counter-clockwise angle of rotation by X-axis in radians.
        beta(float): [Default=0.0] counter-clockwise angle of rotation by Y-axis in radians.
        gamma(float): [Default=0.0] counter-clockwise angle of rotation by Z-axis in radians.

    Return:
        ndarray: 3D array with the same shape as x_grid, y_grid, and z_grid

    """
    # Generate Rotation Matrix.
    rx = np.array([[1, 0, 0], [0, np.cos(-alpha), -np.sin(-alpha)], [0, np.sin(-alpha), np.cos(-alpha)]])
    ry = np.array([[np.cos(-beta), 0, np.sin(-beta)], [0, 1, 0], [-np.sin(-beta), 0, np.cos(-beta)]])
    rz = np.array([[np.cos(-gamma), -np.sin(-gamma), 0], [np.sin(-gamma), np.cos(-gamma), 0], [0, 0, 1]])
    r = np.dot(rx, np.dot(ry, rz))

    cor = np.array([x_grid.flatten() - x0, y_grid.flatten() - y0, z_grid.flatten() - z0])

    image = ((np.dot(r[0], cor)) ** 2 / a ** 2 + (np.dot(r[1], cor)) ** 2 / b ** 2 + (
        np.dot(r[2], cor)) ** 2 / c ** 2 <= 1.0) * gray_level

    return image.reshape(x_grid.shape)
<|MERGE_RESOLUTION|>--- conflicted
+++ resolved
@@ -1,9 +1,5 @@
 import numpy as np
 
-<<<<<<< HEAD
-
-=======
->>>>>>> c7661e33
 def gen_shepp_logan(num_rows,num_cols):
     """
     Generate a Shepp Logan phantom
@@ -29,17 +25,10 @@
         {'x0': 0.06, 'y0': -0.605, 'a': 0.023, 'b': 0.046, 'theta': 0, 'gray_level': 0.01}
     ]
 
-<<<<<<< HEAD
-    axis_cols = np.linspace(-1.0, 1.0, num_cols)
-    axis_rows = np.linspace(1.0, -1.0, num_rows)
-
-    x_grid, y_grid = np.meshgrid(axis_cols, axis_rows)
-=======
     axis_x = np.linspace(-1.0, 1.0, num_cols)
     axis_y = np.linspace(1.0, -1.0, num_rows)
 
     x_grid, y_grid = np.meshgrid(axis_x, axis_y)
->>>>>>> c7661e33
     image = x_grid * 0.0
 
     for el_paras in sl_paras:
@@ -73,17 +62,10 @@
         {'x0': 0.25, 'y0': -0.8, 'a': 0.2, 'b': 0.08, 'theta': 0, 'gray_level': 0.04},
         {'x0': -0.04, 'y0': -1.3, 'a': 0.33, 'b': 0.15, 'theta': 0, 'gray_level': 0.04}
     ]
-<<<<<<< HEAD
-    axis_cols = np.linspace(-1, 1, num_rows)
-    axis_rows = np.linspace(2, -2, num_cols)
-
-    x_grid, y_grid = np.meshgrid(axis_cols, axis_rows )
-=======
     axis_x = np.linspace(-1, 1, num_cols)
     axis_y = np.linspace(2, -2, num_rows)
 
     x_grid, y_grid = np.meshgrid(axis_x, axis_y )
->>>>>>> c7661e33
     image = x_grid * 0.0
 
     for el_paras in ms_paras:
@@ -120,19 +102,11 @@
         {'x0': 0.0, 'y0': 0.1, 'z0': 0.625, 'a': 0.056, 'b': 0.056, 'c': 0.1, 'gamma': 0, 'gray_level': -0.02}
     ]
 
-<<<<<<< HEAD
-    axis_cols = np.linspace(-1.0, 1.0, num_cols)
-    axis_rows = np.linspace(1.0, -1.0, num_rows)
-    axis_slices = np.linspace(-1.0, 1.0, num_slices)
-
-    x_grid, y_grid, z_grid = np.meshgrid(axis_cols, axis_rows, axis_slices)
-=======
     axis_x = np.linspace(-1.0, 1.0, num_cols)
     axis_y = np.linspace(1.0, -1.0, num_rows)
     axis_z = np.linspace(-1.0, 1.0, num_slices)
 
     x_grid, y_grid, z_grid = np.meshgrid(axis_x, axis_y, axis_z)
->>>>>>> c7661e33
     image = x_grid * 0.0
 
     for el_paras in sl3d_paras:
@@ -216,4 +190,4 @@
     image = ((np.dot(r[0], cor)) ** 2 / a ** 2 + (np.dot(r[1], cor)) ** 2 / b ** 2 + (
         np.dot(r[2], cor)) ** 2 / c ** 2 <= 1.0) * gray_level
 
-    return image.reshape(x_grid.shape)
+    return image.reshape(x_grid.shape)