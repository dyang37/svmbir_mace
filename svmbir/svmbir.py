# -*- coding: utf-8 -*-
# Copyright (C) 2020-2022 by SVMBIR Developers
# All rights reserved. BSD 3-clause License.

from psutil import cpu_count
import shutil
import numpy as np
import os
import svmbir._utils as utils

if os.environ.get('CLIB') == 'CMD_LINE':
    import svmbir.interface_py_c as ci
else:
    import svmbir.interface_cy_c as ci


def _svmbir_lib_path():
    """Returns the path to the cache directory used by svmbir
    """
    return utils._svmbir_lib_path()
<<<<<<< HEAD


__svmbir_lib_path = _svmbir_lib_path()


def _clear_cache(svmbir_lib_path = __svmbir_lib_path):
    """Clear the cache files used by svmbir.

=======


__svmbir_lib_path = _svmbir_lib_path()


def _clear_cache(svmbir_lib_path=__svmbir_lib_path):
    """Clears the cache files used by svmbir
    
>>>>>>> da3aa344
    Args:
        svmbir_lib_path (string): Path to svmbir cache directory. Defaults to __svmbir_lib_path variable.
    """
    utils._clear_cache(svmbir_lib_path)


def sino_sort(sino, angles, weights=None):
    r"""Sort sinogram views (and sinogram weights if provided) so that view angles are in monotonically increasing order on the interval :math:`[0,2\pi)`.
        This function can be used to preprocess the sinogram data so that svmbir reconstruction is faster.
        The function may create additional arrays that increase memory usage.

    Args:
        sino (ndarray): 3D numpy array of unsorted sinogram data with shape (num_views, num_slices, num_channels)
        angles (ndarray): 1D unsorted array of view angles in radians.
        weights (ndarray, optional): [Default=None] 3D unsorted array of weights with same shape as sino.

    Returns:
        - A tuple (sino, angles) when weights=None
        - A tuple (sino, angles, weights) if weights is not None.

        The arrays are sorted along the view axis so that they have monotone increasing view angles in the interval :math:`[0,2\pi)`.
    """

    # Wrap the view angles modulo 2pi and sort
    angles = np.mod(angles, 2 * np.pi)
    sorted_indices = np.argsort(angles)

    # Sort sino, angles, and weights (if any) to be in monotone increasing order
    sino = np.array(sino)[sorted_indices]
    sino = np.ascontiguousarray(sino)  # ensure views are in sorted order in memory
    angles = angles[sorted_indices]
    angles = np.ascontiguousarray(angles)

    if weights is None:
        return sino, angles
    else:
        weights = np.array(weights)[sorted_indices]
        weights = np.ascontiguousarray(weights)
        return sino, angles, weights


<<<<<<< HEAD
def calc_weights(sino, weight_type ):
    """Compute the weights used in MBIR reconstruction.

    Args:
        sino (ndarray): 3D numpy array of sinogram data with shape (num_views,num_slices,num_channels).
        weight_type (string): Type of noise model used for data.
=======
def calc_weights(sino, weight_type):
    """Computes the weights used in MBIR reconstruction.

    Args:
        sino (ndarray): 3D numpy array of sinogram data with shape (num_views,num_slices,num_channels)
        weight_type (string):[Default=0] Type of noise model used for data.
>>>>>>> da3aa344

            If weight_type="unweighted"        => weights = numpy.ones_like(sino)

            If weight_type="transmission"      => weights = numpy.exp(-sino)

            If weight_type="transmission_root" => weights = numpy.exp(-sino/2)

            If weight_type="emission"         => weights = 1/(sino + 0.1)

    Returns:
        ndarray: 3D numpy array of weights with same shape as sino.

    Raises:
        Exception: Description
    """
    if weight_type == 'unweighted':
        weights = np.ones(sino.shape).astype(sino.dtype)
    elif weight_type == 'transmission':
        weights = np.exp(-sino)
    elif weight_type == 'transmission_root':
        weights = np.exp(-sino / 2)
    elif weight_type == 'emission':
        weights = 1 / (np.absolute(sino) + 0.1)
    else:
        raise Exception("calc_weights: undefined weight_type {}".format(weight_type))

    return weights


<<<<<<< HEAD
def auto_sigma_y(sino, weights, snr_db = 30.0, delta_pixel = 1.0, delta_channel = 1.0):
    """Compute the automatic value of ``sigma_y`` for use in MBIR reconstruction.
=======
def auto_sigma_y(sino, weights, snr_db=30.0, delta_pixel=1.0, delta_channel=1.0):
    """Computes the automatic value of ``sigma_y`` for use in MBIR reconstruction.
>>>>>>> da3aa344

    Args:
        sino (ndarray):
            3D numpy array of sinogram data with shape (num_views,num_slices,num_channels).
        weights (ndarray):
            3D numpy array of weights with same shape as sino.
            The parameters weights should be the same values as used in svmbir reconstruction.
        snr_db (float, optional):
            [Default=30.0] Scalar value that controls assumed signal-to-noise ratio of the data in dB.
        delta_pixel (float, optional):
            [Default=1.0] Scalar value of pixel spacing in :math:`ALU`.
        delta_channel (float, optional):
            [Default=1.0] Scalar value of detector channel spacing in :math:`ALU`.


    Returns:
        ndarray: Automatic values of regularization parameter.
    """
    # Compute indicator function for sinogram support
    sino_indicator = _sino_indicator(sino)

    # compute RMS value of sinogram excluding empty space
    signal_rms = np.average(weights * sino ** 2, None, sino_indicator) ** 0.5

    # convert snr to relative noise standard deviation
    rel_noise_std = 10 ** (-snr_db / 20)

    # compute sigma_y and scale by relative pixel and detector pitch
    sigma_y = rel_noise_std * signal_rms * (delta_pixel / delta_channel) ** (0.5)

    if sigma_y > 0:
        return sigma_y
    else:
        return 1.0


<<<<<<< HEAD
def auto_sigma_x(sino, delta_channel = 1.0, sharpness = 0.0 ):
    """Compute the automatic value of ``sigma_x`` for use in MBIR reconstruction.
=======
def auto_sigma_x(sino, delta_channel=1.0, sharpness=0.0):
    """Computes the automatic value of ``sigma_x`` for use in MBIR reconstruction.
>>>>>>> da3aa344

    Args:
        sino (ndarray):
            3D numpy array of sinogram data with shape (num_views,num_slices,num_channels).
        delta_channel (float, optional):
            [Default=1.0] Scalar value of detector channel spacing in :math:`ALU`.
        sharpness (float, optional):
            [Default=0.0] Scalar value that controls level of sharpness.
            ``sharpness=0.0`` is neutral; ``sharpness>0`` increases sharpness; ``sharpness<0`` reduces sharpness.

    Returns:
        float: Automatic value of regularization parameter.
    """
    return 0.2 * auto_sigma_prior(sino, delta_channel, sharpness)


<<<<<<< HEAD
def auto_sigma_p(sino, delta_channel = 1.0, sharpness = 0.0 ):
    """Compute the automatic value of ``sigma_p`` for use in proximal map estimation.
=======
def auto_sigma_p(sino, delta_channel=1.0, sharpness=0.0):
    """Computes the automatic value of ``sigma_p`` for use in proximal map estimation.
>>>>>>> da3aa344

    Args:
        sino (ndarray):
            3D numpy array of sinogram data with shape (num_views,num_slices,num_channels).
        delta_channel (float, optional):
            [Default=1.0] Scalar value of detector channel spacing in :math:`ALU`.
        sharpness (float, optional):
            [Default=0.0] Scalar value that controls level of sharpness.
            ``sharpness=0.0`` is neutral; ``sharpness>0`` increases sharpness; ``sharpness<0`` reduces sharpness.

    Returns:
        float: Automatic value of regularization parameter.
    """
    return 1.0 * auto_sigma_prior(sino, delta_channel, sharpness)


<<<<<<< HEAD
def auto_sigma_prior(sino, delta_channel = 1.0, sharpness = 0.0 ):
    """Compute the automatic value of prior model regularization term for use in MBIR reconstruction or proximal map estimation. This subroutine is called by ``auto_sigma_x`` in MBIR reconstruction, or ``auto_sigma_p`` in proximal map estimation.
=======
def auto_sigma_prior(sino, delta_channel=1.0, sharpness=0.0):
    """Computes the automatic value of prior model regularization term for use in MBIR reconstruction or proximal map estimation. This subroutine is called by ``auto_sigma_x`` in MBIR reconstruction, or ``auto_sigma_p`` in proximal map estimation.
>>>>>>> da3aa344

    Args:
        sino (ndarray):
            3D numpy array of sinogram data with shape (num_views,num_slices,num_channels).
        delta_channel (float, optional):
            [Default=1.0] Scalar value of detector channel spacing in :math:`ALU`.
        sharpness (float, optional):
            [Default=0.0] Scalar value that controls level of sharpness.
            ``sharpness=0.0`` is neutral; ``sharpness>0`` increases sharpness; ``sharpness<0`` reduces sharpness.

    Returns:
        float: Automatic value of regularization parameter.
    """
    (num_views, num_slices, num_channels) = sino.shape

    # Compute indicator function for sinogram support
    sino_indicator = _sino_indicator(sino)

    # Compute a typical image value by dividing average sinogram value by a typical projection path length
    typical_img_value = np.average(sino, weights=sino_indicator) / (num_channels * delta_channel)

    # Compute sigma_p as the typical image value when sharpness==0
    sigma_prior = (2 ** sharpness) * typical_img_value

    return sigma_prior


def auto_num_rows(num_channels, delta_channel, delta_pixel):
    """Compute the automatic value of ``num_rows``.
    """
    num_rows = int(np.ceil(num_channels * delta_channel / delta_pixel))
    return num_rows


def auto_num_cols(num_channels, delta_channel, delta_pixel):
    """Compute the automatic value of ``num_cols``.
    """
    num_cols = int(np.ceil(num_channels * delta_channel / delta_pixel))
    return num_cols


def auto_roi_radius(delta_pixel, num_rows, num_cols):
    """Compute the automatic value of ``roi_radius``.
       Chosen so that it inscribes the largest axis of the recon image.
    """
    roi_radius = float(delta_pixel * max(num_rows, num_cols)) / 2.0
    return roi_radius


<<<<<<< HEAD
def max_threads(num_threads, num_slices, num_rows, num_cols, positivity = True):
    """Compute the maximum recommended number of threads for stable convergence.
=======
def max_threads(num_threads, num_slices, num_rows, num_cols, positivity=True):
    """Computes the maximum recommended number of threads for stable convergence.
>>>>>>> da3aa344

    Args:
        num_threads (int): Desired number of compute threads requested when executed.
        num_slices (int): Number of slices in reconstruction.
        num_rows (int): Integer number of rows in reconstructed image.
        num_cols (int): Integer number of columns in reconstructed image.
        positivity (bool, optional): [Default=True] Boolean value that determines if positivity constraint is enforced.

    Returns:
        int: Maximum recommended number of threads.
    """
    # Set the minimum average super-voxel distance used in simultaneous updates
    avg_SV_dist = 7.0
    super_voxel_width = 16

    # compute number of possible super-voxels
    number_of_possible_SVs = (num_slices * num_rows * num_cols) / super_voxel_width ** 2

    # Set the maximum number of allowed threads
    max_threads = int(np.ceil(number_of_possible_SVs / ((avg_SV_dist) ** 2)))
    if ((num_threads > max_threads) and (positivity is False)):
        num_threads = max_threads
        print("Warning: Reducing the number of threads to ", num_threads)
    return num_threads


def recon(sino, angles,
          weights=None, weight_type='unweighted', init_image=0.0, prox_image=None, init_proj=None,
          num_rows=None, num_cols=None, roi_radius=None,
          delta_channel=1.0, delta_pixel=1.0, center_offset=0.0,
          sigma_y=None, snr_db=30.0, sigma_x=None, sigma_p=None, p=1.2, q=2.0, T=1.0, b_interslice=1.0,
          sharpness=0.0, positivity=True, max_resolutions=0, stop_threshold=0.02, max_iterations=100,
          num_threads=None, delete_temps=True, svmbir_lib_path=__svmbir_lib_path, object_name='object',
          verbose=1):
    """recon(sino, angles, weights = None, weight_type = 'unweighted', init_image = 0.0, prox_image = None, init_proj = None, num_rows = None, num_cols = None, roi_radius = None, delta_channel = 1.0, delta_pixel = 1.0, center_offset = 0.0, sigma_y = None, snr_db = 30.0, sigma_x = None, p = 1.2, q = 2.0, T = 1.0, b_interslice = 1.0, sharpness = 1.0, positivity = True, max_resolutions = 0, stop_threshold = 0.02, max_iterations = 100, num_threads = None, delete_temps = True, svmbir_lib_path = '~/.cache/svmbir', object_name = 'object', verbose = 1)

    Compute 3D parallel beam MBIR reconstruction using multi-resolution SVMBIR algorithm.

    Args:
        sino (ndarray): 3D sinogram array with shape (num_views, num_slices, num_channels).

        angles (ndarray): 1D view angles array in radians.

        weights (ndarray, optional): [Default=None] 3D weights array with same shape as sino.

        weight_type (string, optional): [Default="unweighted"] Type of noise model used for data.
            If the ``weights`` array is not supplied, then the function ``svmbir.calc_weights`` is used to set weights using specified ``weight_type`` parameter.
            Option "unweighted" corresponds to unweighted reconstruction;
            Option "transmission" is the correct weighting for transmission CT with constant dosage;
            Option "transmission_root" is commonly used with transmission CT data to improve image homogeneity;
            Option "emission" is appropriate for emission CT data.

        init_image (float, optional): [Default=0.0] Initial value of reconstruction image, specified by either a scalar value or a 3D numpy array with shape (num_slices,num_rows,num_cols).

        prox_image (ndarray, optional): [Default=None] 3D proximal map input image.
            If prox_image is supplied, then the proximal map prior model is used, and the qGGMRF parameters are ignored.

        init_proj (None, optional): [Default=None] Initial value of forward projection of the init_image.
            This can be used to reduce computation for the first iteration when using the proximal map option.

        num_rows (int, optional): [Default=None] Integer number of rows in reconstructed image.
            If None, automatically set.

        num_cols (int, optional): [Default=None] Integer number of columns in reconstructed image.
            If None, automatically set.

        roi_radius (float, optional): [Default=None] Scalar value of radius of reconstruction in :math:`ALU`.
            If None, automatically set with auto_roi_radius().
            Pixels outside the radius roi_radius in the :math:`(x,y)` plane are disregarded in the reconstruction.

        delta_channel (float, optional): [Default=1.0] Scalar value of detector channel spacing in :math:`ALU`.

        delta_pixel (float, optional): [Default=1.0] Scalar value of the spacing between image pixels in the 2D slice plane in :math:`ALU`.

        center_offset (float, optional): [Default=0.0] Scalar value of offset from center-of-rotation.

        sigma_y (float, optional): [Default=None] Scalar value of noise standard deviation parameter.
            If None, automatically set with auto_sigma_y.

        snr_db (float, optional): [Default=30.0] Scalar value that controls assumed signal-to-noise ratio of the data in dB.
            Ignored if sigma_y is not None.

        sigma_x (float, optional): [Default=None] Scalar value :math:`>0` that specifies the qGGMRF scale parameter.
            Ignored if prox_image is not None.
            If None and prox_image is also None, automatically set with auto_sigma_x. Regularization should be controled with the ``sharpness`` parameter, but ``sigma_x`` can be set directly by expert users.

        sigma_p (float, optional): [Default=None] Scalar value :math:`>0` that specifies the proximal map parameter.
            Ignored if prox_image is None.
            If None and proximal image is not None, automatically set with auto_sigma_p. Regularization should be controled with the ``sharpness`` parameter, but ``sigma_p`` can be set directly by expert users.

        p (float, optional): [Default=1.2] Scalar value in range :math:`[1,2]` that specifies the qGGMRF shape parameter.

        q (float, optional): [Default=2.0] Scalar value in range :math:`[p,1]` that specifies the qGGMRF shape parameter.

        T (float, optional): [Default=1.0] Scalar value :math:`>0` that specifies the qGGMRF threshold parameter.

        b_interslice (float, optional): [Default=1.0] Scalar value :math:`>0` that specifies the interslice regularization.
            The default value of 1.0 should be fine for most applications.
            However, b_interslice can be increased to values :math:`>1` in order to increase regularization along the slice axis.

        sharpness (float, optional):
            [Default=0.0] Scalar value that controls level of sharpness.
            ``sharpness=0.0`` is neutral; ``sharpness>0`` increases sharpness; ``sharpness<0`` reduces sharpness.
            Ignored if ``sigma_x`` is not None in qGGMRF mode, or if ``sigma_p`` is not None in proximal map mode.

        positivity (bool, optional): [Default=True] Boolean value that determines if positivity constraint is enforced. The positivity parameter defaults to True; however, it should be changed to False when used in applications that can generate negative image values.

        max_resolutions (int, optional): [Default=0] Integer >=0 that specifies the maximum number of grid resolutions used to solve MBIR reconstruction problem.

        stop_threshold (float, optional): [Default=0.02] Scalar valued stopping threshold in percent.
            If stop_threshold=0.0, then run max iterations.

        max_iterations (int, optional): [Default=100] Integer valued specifying the maximum number of iterations. The value of ``max_iterations`` may need to be increased for reconstructions with limited tilt angles or high regularization.

        num_threads (int, optional): [Default=None] Number of compute threads requested when executed.
            If None, num_threads is set to the number of cores in the system

        delete_temps (bool, optional): [Default=True] Delete temporary files used in computation.

        svmbir_lib_path (string, optional): [Default='~/.cache/svmbir'] Path to directory containing library of forward projection matrices.

        object_name (string, optional): [Default='object'] Specifies filenames of cached files.
            Can be changed suitably for running multiple instances of reconstructions.
            Useful for building multi-process and multi-node functionality on top of svmbir.

        verbose (int, optional): [Default=1] Possible values are {0,1,2}, where 0 is quiet, 1 prints minimal reconstruction progress information, and 2 prints the full information.

    Returns:
        3D numpy array: 3D reconstruction with shape (num_slices,num_rows,num_cols) in units of :math:`ALU^{-1}`.
    """

    # If not specified, then set number of threads = to number of processors
    if num_threads is None:
        num_threads = cpu_count(logical=False)

    # Test for valid sino and angles structure. If sino is 2D, make it 3D
    angles = utils.test_args_angles(angles)
    sino = utils.test_args_sino(sino, angles)
    (num_views, num_slices, num_channels) = sino.shape

    # Tests parameters for valid types and values; print warnings if necessary; and return default values.
    num_rows, num_cols, delta_pixel, roi_radius, delta_channel, center_offset = utils.test_args_geom(num_rows, num_cols,
                                                                                                     delta_pixel,
                                                                                                     roi_radius,
                                                                                                     delta_channel,
                                                                                                     center_offset)
    sharpness, positivity, max_resolutions, stop_threshold, max_iterations = utils.test_args_recon(sharpness,
                                                                                                   positivity,
                                                                                                   max_resolutions,
                                                                                                   stop_threshold,
                                                                                                   max_iterations)
    init_image, prox_image, init_proj, weights, weight_type = utils.test_args_inits(init_image, prox_image, init_proj,
                                                                                    weights, weight_type)
    sigma_y, snr_db, sigma_x, sigma_p = utils.test_args_noise(sigma_y, snr_db, sigma_x, sigma_p)
    p, q, T, b_interslice = utils.test_args_qggmrf(p, q, T, b_interslice)
    num_threads, delete_temps, verbose = utils.test_args_sys(num_threads, delete_temps, verbose)

    # Set automatic values of num_rows, num_cols, and roi_radius
    if num_rows is None:
        num_rows = auto_num_rows(num_channels, delta_channel, delta_pixel)
    if num_cols is None:
        num_cols = auto_num_cols(num_channels, delta_channel, delta_pixel)
    if roi_radius is None:
        roi_radius = auto_roi_radius(delta_pixel, num_rows, num_cols)

    # Set automatic values for weights
    if weights is None:
        weights = calc_weights(sino, weight_type)

    # Set automatic value of sigma_y
    if sigma_y is None:
        sigma_y = auto_sigma_y(sino, weights, snr_db, delta_pixel=delta_pixel, delta_channel=delta_channel)

    # Set automatic value of sigma_x
    # if qGGMRF mode, then set sigma_x either using the provided value by user, or with auto_sigma_x
    if prox_image is None:
        if sigma_x is None:
            sigma_x = auto_sigma_x(sino, delta_channel, sharpness)
    # if proximal map mode, then overwrite sigma_x with sigma_p
    else:
        if sigma_p is None:
            sigma_p = auto_sigma_p(sino, delta_channel, sharpness)
        sigma_x = sigma_p

    # Reduce num_threads for positivity=False if problems size calls for it
    # num_threads_max = max_threads(num_threads, num_slices, num_rows, num_cols, positivity=positivity)
    # if num_threads_max < num_threads:
    #    num_threads = num_threads_max
    os.environ['OMP_NUM_THREADS'] = str(num_threads)
    os.environ['OMP_DYNAMIC'] = 'true'

    reconstruction = ci.multires_recon(sino=sino, angles=angles, weights=weights, weight_type=weight_type,
                                       init_image=init_image, prox_image=prox_image, init_proj=init_proj,
                                       num_rows=num_rows, num_cols=num_cols, roi_radius=roi_radius,
                                       delta_channel=delta_channel, delta_pixel=delta_pixel,
                                       center_offset=center_offset,
                                       sigma_y=sigma_y, snr_db=snr_db, sigma_x=sigma_x, p=p, q=q, T=T,
                                       b_interslice=b_interslice,
                                       sharpness=sharpness, positivity=positivity, max_resolutions=max_resolutions,
                                       stop_threshold=stop_threshold, max_iterations=max_iterations,
                                       num_threads=num_threads,
                                       delete_temps=delete_temps, svmbir_lib_path=svmbir_lib_path,
                                       object_name=object_name,
                                       verbose=verbose)

    return reconstruction


def project(image, angles, num_channels,
<<<<<<< HEAD
            delta_channel = 1.0, delta_pixel = 1.0, center_offset = 0.0, roi_radius = None,
            num_threads = None, svmbir_lib_path = __svmbir_lib_path, delete_temps = True,
            object_name = 'object', verbose = 1):
=======
            delta_channel=1.0, delta_pixel=1.0, center_offset=0.0, roi_radius=None,
            num_threads=None, svmbir_lib_path=__svmbir_lib_path, delete_temps=True,
            object_name='object', verbose=1):
>>>>>>> da3aa344
    """project(image, angles, num_channels, delta_channel = 1.0, delta_pixel = 1.0, center_offset = 0.0, roi_radius = None, num_threads = None, svmbir_lib_path = '~/.cache/svmbir', delete_temps = True, object_name = 'object', verbose = 1)

    Compute 3D parallel beam forward-projection.

    Args:
        image (ndarray):
            3D numpy array of image being projected.
            The image shape is (num_slices,num_rows,num_cols). The output will contain 'num_slices' projections.
            Note the image is considered 0 outside the 'roi_radius' (disregarded pixels).
        angles (ndarray):
            1D numpy array of view angles in radians.
            'angles[k]' is the angle in radians for view :math:`k`.
        num_channels (int):
            Number of sinogram channels.
        delta_channel (float, optional):
            [Default=1.0] Detector channel spacing in :math:`ALU`.
        delta_pixel (float, optional):
            [Default=1.0] Size of image pixels in the 2D slice plane in :math:`ALU`.
        center_offset (float, optional):
            [Default=0.0] Offset from center-of-rotation in 'fractional number of channels' units.
        roi_radius (float, optional): [Default=None] Radius of relevant image region in :math:`ALU`.
            Pixels outside the radius are disregarded in the forward projection.
            If not given, the value is set with auto_roi_radius().
        num_threads (int, optional): [Default=None] Number of compute threads requested when executed.
            If None, num_threads is set to the number of cores in the system.
        svmbir_lib_path (string, optional):
            [Default='~/.cache/svmbir'] Path to directory containing library of projection matrices and temp files.
        delete_temps (bool, optional):
            [Default=True] Delete any temporary files generated during computation. Unused for cython version.
        object_name (string, optional):
            [Default='object'] Specifies base filename of temporary files. Unused for cython version.
        verbose (int, optional): [Default=1] Level of printed status output. {0,1,2} Set to 0 for quiet mode.

    Returns:
        ndarray: 3D numpy array containing projection with shape (num_views, num_slices, num_channels).
    """

    # Temporary check for argument order. From v0.2.4, order is project(image,angles,...)
    if isinstance(image, np.ndarray) and isinstance(angles, np.ndarray) and (image.ndim < angles.ndim):
        print("WARNING: Check the argument order svmbir.project(image,angles,...)")
        print("**This is the order definition as of svmbir v0.2.4")
        print("**Swapping and proceeding...")
        temp_id = image
        image = angles
        angles = temp_id

    # validate input arguments
    image = utils.test_args_image(image)
    angles = utils.test_args_angles(angles)

    if num_threads is None:
        num_threads = cpu_count(logical=False)

    os.environ['OMP_NUM_THREADS'] = str(num_threads)
    os.environ['OMP_DYNAMIC'] = 'true'

    num_slices = image.shape[0]
    num_rows = image.shape[1]
    num_cols = image.shape[2]
    num_views = len(angles)

    if roi_radius is None:
        roi_radius = auto_roi_radius(delta_pixel, num_rows, num_cols)

    paths, sinoparams, imgparams = ci._init_geometry(angles, center_offset=center_offset,
                                                     num_channels=num_channels, num_views=num_views,
                                                     num_slices=num_slices,
                                                     num_rows=num_rows, num_cols=num_cols,
                                                     delta_channel=delta_channel, delta_pixel=delta_pixel,
                                                     roi_radius=roi_radius,
                                                     svmbir_lib_path=svmbir_lib_path, object_name=object_name,
                                                     verbose=verbose)

    # Collect settings to pass to C
    settings = dict()
    settings['paths'] = paths
    settings['imgparams'] = imgparams
    settings['sinoparams'] = sinoparams
    settings['verbose'] = verbose
    settings['num_threads'] = num_threads
    settings['delete_temps'] = delete_temps

    # Do the projection
    proj = ci.project(image, settings)

    return proj


def backproject(sino, angles, num_rows=None, num_cols=None,
<<<<<<< HEAD
            delta_channel = 1.0, delta_pixel = 1.0, center_offset = 0.0, roi_radius = None,
            num_threads = None, svmbir_lib_path = __svmbir_lib_path, delete_temps = True,
            object_name = 'object', verbose = 1):
=======
                delta_channel=1.0, delta_pixel=1.0, center_offset=0.0, roi_radius=None,
                num_threads=None, svmbir_lib_path=__svmbir_lib_path, delete_temps=True,
                object_name='object', verbose=1):
>>>>>>> da3aa344
    """backproject(sino, angles, num_rows = None, num_cols = None, delta_channel = 1.0, delta_pixel = 1.0, center_offset = 0.0, roi_radius = None, num_threads = None, svmbir_lib_path = '~/.cache/svmbir', delete_temps = True, object_name = 'object', verbose = 1)

    Compute 3D parallel beam back-projection.

    Args:
        sino (ndarray):
            3D numpy array of input sinogram with shape (num_views,num_slices,num_channels).
        angles (ndarray):
            1D numpy array of view angles in radians.
            'angles[k]' is the angle in radians for view :math:`k`.
        num_rows (int, optional):
            [Default=num_channels] Integer number of output image rows.
        num_cols (int, optional):
            [Default=num_channels] Integer number of output image columns.
        delta_channel (float, optional):
            [Default=1.0] Detector channel spacing in :math:`ALU`.
        delta_pixel (float, optional):
            [Default=1.0] Size of image pixels in the 2D slice plane in :math:`ALU`.
        center_offset (float, optional):
            [Default=0.0] Offset from center-of-rotation in 'fractional number of channels' units.
        roi_radius (float, optional): [Default=None] Radius of relevant image region in :math:`ALU`.
            Pixels outside the radius are disregarded in the forward projection.
            If not given, the value is set with auto_roi_radius().
        num_threads (int, optional): [Default=None] Number of compute threads requested when executed.
            If None, num_threads is set to the number of cores in the system
        svmbir_lib_path (string, optional):
            [Default='~/.cache/svmbir'] Path to directory containing library of projection matrices and temp files.
        delete_temps (bool, optional):
            [Default=True] Delete any temporary files generated during computation. Unused for cython version.
        object_name (string, optional):
            [Default='object'] Specifies base filename of temporary files. Unused for cython version.
        verbose (int, optional): [Default=1] Level of printed status output. {0,1,2} Set to 0 for quiet mode.

    Returns:
        ndarray: 3D numpy array containing back projected image (num_slices,num_rows,num_cols).
    """

    # validate input arguments
    angles = utils.test_args_angles(angles)
    sino = utils.test_args_sino(sino, angles)

    if num_threads is None:
        num_threads = cpu_count(logical=False)

    os.environ['OMP_NUM_THREADS'] = str(num_threads)
    os.environ['OMP_DYNAMIC'] = 'true'

    num_views = sino.shape[0]
    num_slices = sino.shape[1]
    num_channels = sino.shape[2]

    if num_views != len(angles):
        raise Exception('svmbir.backproject(): angles and sinogram arrays have conflicting sizes')

    if num_rows is None:
        num_rows = num_channels
    if num_cols is None:
        num_cols = num_channels
    if roi_radius is None:
        roi_radius = auto_roi_radius(delta_pixel, num_rows, num_cols)

    paths, sinoparams, imgparams = ci._init_geometry(angles, center_offset=center_offset,
                                                     num_channels=num_channels, num_views=num_views,
                                                     num_slices=num_slices,
                                                     num_rows=num_rows, num_cols=num_cols,
                                                     delta_channel=delta_channel, delta_pixel=delta_pixel,
                                                     roi_radius=roi_radius,
                                                     svmbir_lib_path=svmbir_lib_path, object_name=object_name,
                                                     verbose=verbose)

    # Collect settings to pass to C
    settings = dict()
    settings['paths'] = paths
    settings['imgparams'] = imgparams
    settings['sinoparams'] = sinoparams
    settings['verbose'] = verbose
    settings['num_threads'] = num_threads
    settings['delete_temps'] = delete_temps

    return ci.backproject(sino, settings)


def _sino_indicator(sino):
    """Compute a binary function that indicates the region of sinogram support.

    Args:
        sino (ndarray):
            3D numpy array of sinogram data with shape (num_views,num_slices,num_channels).

    Returns:
        int8: A binary value: =1 within sinogram support; =0 outside sinogram support.
    """
    indicator = np.int8(sino > 0.05 * np.mean(np.fabs(sino)))  # for excluding empty space from average
    return indicator<|MERGE_RESOLUTION|>--- conflicted
+++ resolved
@@ -13,12 +13,12 @@
 else:
     import svmbir.interface_cy_c as ci
 
+__svmbir_lib_path = os.path.join(os.path.expanduser('~'), '.cache', 'svmbir')
 
 def _svmbir_lib_path():
     """Returns the path to the cache directory used by svmbir
     """
     return utils._svmbir_lib_path()
-<<<<<<< HEAD
 
 
 __svmbir_lib_path = _svmbir_lib_path()
@@ -27,18 +27,8 @@
 def _clear_cache(svmbir_lib_path = __svmbir_lib_path):
     """Clear the cache files used by svmbir.
 
-=======
-
-
-__svmbir_lib_path = _svmbir_lib_path()
-
-
-def _clear_cache(svmbir_lib_path=__svmbir_lib_path):
-    """Clears the cache files used by svmbir
-    
->>>>>>> da3aa344
-    Args:
-        svmbir_lib_path (string): Path to svmbir cache directory. Defaults to __svmbir_lib_path variable.
+    Args:
+        svmbir_lib_path (string): Path to svmbir cache directory. Defaults to __svmbir_lib_path variable
     """
     utils._clear_cache(svmbir_lib_path)
 
@@ -61,12 +51,12 @@
     """
 
     # Wrap the view angles modulo 2pi and sort
-    angles = np.mod(angles, 2 * np.pi)
+    angles = np.mod(angles, 2*np.pi)
     sorted_indices = np.argsort(angles)
 
     # Sort sino, angles, and weights (if any) to be in monotone increasing order
     sino = np.array(sino)[sorted_indices]
-    sino = np.ascontiguousarray(sino)  # ensure views are in sorted order in memory
+    sino = np.ascontiguousarray(sino) # ensure views are in sorted order in memory
     angles = angles[sorted_indices]
     angles = np.ascontiguousarray(angles)
 
@@ -78,21 +68,12 @@
         return sino, angles, weights
 
 
-<<<<<<< HEAD
 def calc_weights(sino, weight_type ):
     """Compute the weights used in MBIR reconstruction.
 
     Args:
         sino (ndarray): 3D numpy array of sinogram data with shape (num_views,num_slices,num_channels).
         weight_type (string): Type of noise model used for data.
-=======
-def calc_weights(sino, weight_type):
-    """Computes the weights used in MBIR reconstruction.
-
-    Args:
-        sino (ndarray): 3D numpy array of sinogram data with shape (num_views,num_slices,num_channels)
-        weight_type (string):[Default=0] Type of noise model used for data.
->>>>>>> da3aa344
 
             If weight_type="unweighted"        => weights = numpy.ones_like(sino)
 
@@ -108,27 +89,22 @@
     Raises:
         Exception: Description
     """
-    if weight_type == 'unweighted':
+    if weight_type == 'unweighted' :
         weights = np.ones(sino.shape).astype(sino.dtype)
-    elif weight_type == 'transmission':
+    elif weight_type == 'transmission' :
         weights = np.exp(-sino)
-    elif weight_type == 'transmission_root':
+    elif weight_type == 'transmission_root' :
         weights = np.exp(-sino / 2)
-    elif weight_type == 'emission':
-        weights = 1 / (np.absolute(sino) + 0.1)
-    else:
+    elif weight_type == 'emission' :
+        weights = 1 / (np.absolute(sino)  + 0.1)
+    else :
         raise Exception("calc_weights: undefined weight_type {}".format(weight_type))
 
     return weights
 
 
-<<<<<<< HEAD
 def auto_sigma_y(sino, weights, snr_db = 30.0, delta_pixel = 1.0, delta_channel = 1.0):
     """Compute the automatic value of ``sigma_y`` for use in MBIR reconstruction.
-=======
-def auto_sigma_y(sino, weights, snr_db=30.0, delta_pixel=1.0, delta_channel=1.0):
-    """Computes the automatic value of ``sigma_y`` for use in MBIR reconstruction.
->>>>>>> da3aa344
 
     Args:
         sino (ndarray):
@@ -165,13 +141,8 @@
         return 1.0
 
 
-<<<<<<< HEAD
 def auto_sigma_x(sino, delta_channel = 1.0, sharpness = 0.0 ):
     """Compute the automatic value of ``sigma_x`` for use in MBIR reconstruction.
-=======
-def auto_sigma_x(sino, delta_channel=1.0, sharpness=0.0):
-    """Computes the automatic value of ``sigma_x`` for use in MBIR reconstruction.
->>>>>>> da3aa344
 
     Args:
         sino (ndarray):
@@ -188,13 +159,8 @@
     return 0.2 * auto_sigma_prior(sino, delta_channel, sharpness)
 
 
-<<<<<<< HEAD
 def auto_sigma_p(sino, delta_channel = 1.0, sharpness = 0.0 ):
     """Compute the automatic value of ``sigma_p`` for use in proximal map estimation.
-=======
-def auto_sigma_p(sino, delta_channel=1.0, sharpness=0.0):
-    """Computes the automatic value of ``sigma_p`` for use in proximal map estimation.
->>>>>>> da3aa344
 
     Args:
         sino (ndarray):
@@ -211,13 +177,8 @@
     return 1.0 * auto_sigma_prior(sino, delta_channel, sharpness)
 
 
-<<<<<<< HEAD
 def auto_sigma_prior(sino, delta_channel = 1.0, sharpness = 0.0 ):
     """Compute the automatic value of prior model regularization term for use in MBIR reconstruction or proximal map estimation. This subroutine is called by ``auto_sigma_x`` in MBIR reconstruction, or ``auto_sigma_p`` in proximal map estimation.
-=======
-def auto_sigma_prior(sino, delta_channel=1.0, sharpness=0.0):
-    """Computes the automatic value of prior model regularization term for use in MBIR reconstruction or proximal map estimation. This subroutine is called by ``auto_sigma_x`` in MBIR reconstruction, or ``auto_sigma_p`` in proximal map estimation.
->>>>>>> da3aa344
 
     Args:
         sino (ndarray):
@@ -263,17 +224,12 @@
     """Compute the automatic value of ``roi_radius``.
        Chosen so that it inscribes the largest axis of the recon image.
     """
-    roi_radius = float(delta_pixel * max(num_rows, num_cols)) / 2.0
+    roi_radius = float(delta_pixel * max(num_rows, num_cols))/2.0
     return roi_radius
 
 
-<<<<<<< HEAD
 def max_threads(num_threads, num_slices, num_rows, num_cols, positivity = True):
     """Compute the maximum recommended number of threads for stable convergence.
-=======
-def max_threads(num_threads, num_slices, num_rows, num_cols, positivity=True):
-    """Computes the maximum recommended number of threads for stable convergence.
->>>>>>> da3aa344
 
     Args:
         num_threads (int): Desired number of compute threads requested when executed.
@@ -290,13 +246,13 @@
     super_voxel_width = 16
 
     # compute number of possible super-voxels
-    number_of_possible_SVs = (num_slices * num_rows * num_cols) / super_voxel_width ** 2
+    number_of_possible_SVs = ( num_slices * num_rows*num_cols) / super_voxel_width**2
 
     # Set the maximum number of allowed threads
-    max_threads = int(np.ceil(number_of_possible_SVs / ((avg_SV_dist) ** 2)))
-    if ((num_threads > max_threads) and (positivity is False)):
+    max_threads = int( np.ceil( number_of_possible_SVs / ( (avg_SV_dist)**2 ) ) )
+    if ( (num_threads > max_threads) and (positivity is False) ):
         num_threads = max_threads
-        print("Warning: Reducing the number of threads to ", num_threads)
+        print("Warning: Reducing the number of threads to ",num_threads)
     return num_threads
 
 
@@ -406,27 +362,18 @@
     """
 
     # If not specified, then set number of threads = to number of processors
-    if num_threads is None:
+    if num_threads is None :
         num_threads = cpu_count(logical=False)
 
     # Test for valid sino and angles structure. If sino is 2D, make it 3D
     angles = utils.test_args_angles(angles)
-    sino = utils.test_args_sino(sino, angles)
+    sino = utils.test_args_sino(sino,angles)
     (num_views, num_slices, num_channels) = sino.shape
 
     # Tests parameters for valid types and values; print warnings if necessary; and return default values.
-    num_rows, num_cols, delta_pixel, roi_radius, delta_channel, center_offset = utils.test_args_geom(num_rows, num_cols,
-                                                                                                     delta_pixel,
-                                                                                                     roi_radius,
-                                                                                                     delta_channel,
-                                                                                                     center_offset)
-    sharpness, positivity, max_resolutions, stop_threshold, max_iterations = utils.test_args_recon(sharpness,
-                                                                                                   positivity,
-                                                                                                   max_resolutions,
-                                                                                                   stop_threshold,
-                                                                                                   max_iterations)
-    init_image, prox_image, init_proj, weights, weight_type = utils.test_args_inits(init_image, prox_image, init_proj,
-                                                                                    weights, weight_type)
+    num_rows, num_cols, delta_pixel, roi_radius, delta_channel, center_offset = utils.test_args_geom(num_rows, num_cols, delta_pixel, roi_radius, delta_channel, center_offset)
+    sharpness, positivity, max_resolutions, stop_threshold, max_iterations = utils.test_args_recon(sharpness, positivity, max_resolutions, stop_threshold, max_iterations)
+    init_image, prox_image, init_proj, weights, weight_type = utils.test_args_inits(init_image, prox_image, init_proj, weights, weight_type)
     sigma_y, snr_db, sigma_x, sigma_p = utils.test_args_noise(sigma_y, snr_db, sigma_x, sigma_p)
     p, q, T, b_interslice = utils.test_args_qggmrf(p, q, T, b_interslice)
     num_threads, delete_temps, verbose = utils.test_args_sys(num_threads, delete_temps, verbose)
@@ -459,8 +406,8 @@
         sigma_x = sigma_p
 
     # Reduce num_threads for positivity=False if problems size calls for it
-    # num_threads_max = max_threads(num_threads, num_slices, num_rows, num_cols, positivity=positivity)
-    # if num_threads_max < num_threads:
+    #num_threads_max = max_threads(num_threads, num_slices, num_rows, num_cols, positivity=positivity)
+    #if num_threads_max < num_threads:
     #    num_threads = num_threads_max
     os.environ['OMP_NUM_THREADS'] = str(num_threads)
     os.environ['OMP_DYNAMIC'] = 'true'
@@ -468,30 +415,21 @@
     reconstruction = ci.multires_recon(sino=sino, angles=angles, weights=weights, weight_type=weight_type,
                                        init_image=init_image, prox_image=prox_image, init_proj=init_proj,
                                        num_rows=num_rows, num_cols=num_cols, roi_radius=roi_radius,
-                                       delta_channel=delta_channel, delta_pixel=delta_pixel,
-                                       center_offset=center_offset,
-                                       sigma_y=sigma_y, snr_db=snr_db, sigma_x=sigma_x, p=p, q=q, T=T,
-                                       b_interslice=b_interslice,
+                                       delta_channel=delta_channel, delta_pixel=delta_pixel, center_offset=center_offset,
+                                       sigma_y=sigma_y, snr_db=snr_db, sigma_x=sigma_x, p=p, q=q, T=T, b_interslice=b_interslice,
                                        sharpness=sharpness, positivity=positivity, max_resolutions=max_resolutions,
-                                       stop_threshold=stop_threshold, max_iterations=max_iterations,
-                                       num_threads=num_threads,
-                                       delete_temps=delete_temps, svmbir_lib_path=svmbir_lib_path,
-                                       object_name=object_name,
+                                       stop_threshold=stop_threshold, max_iterations=max_iterations, num_threads=num_threads,
+                                       delete_temps=delete_temps, svmbir_lib_path=svmbir_lib_path, object_name=object_name,
                                        verbose=verbose)
 
     return reconstruction
 
 
+
 def project(image, angles, num_channels,
-<<<<<<< HEAD
-            delta_channel = 1.0, delta_pixel = 1.0, center_offset = 0.0, roi_radius = None,
-            num_threads = None, svmbir_lib_path = __svmbir_lib_path, delete_temps = True,
-            object_name = 'object', verbose = 1):
-=======
             delta_channel=1.0, delta_pixel=1.0, center_offset=0.0, roi_radius=None,
             num_threads=None, svmbir_lib_path=__svmbir_lib_path, delete_temps=True,
             object_name='object', verbose=1):
->>>>>>> da3aa344
     """project(image, angles, num_channels, delta_channel = 1.0, delta_pixel = 1.0, center_offset = 0.0, roi_radius = None, num_threads = None, svmbir_lib_path = '~/.cache/svmbir', delete_temps = True, object_name = 'object', verbose = 1)
 
     Compute 3D parallel beam forward-projection.
@@ -530,7 +468,7 @@
     """
 
     # Temporary check for argument order. From v0.2.4, order is project(image,angles,...)
-    if isinstance(image, np.ndarray) and isinstance(angles, np.ndarray) and (image.ndim < angles.ndim):
+    if isinstance(image,np.ndarray) and isinstance(angles,np.ndarray) and (image.ndim < angles.ndim):
         print("WARNING: Check the argument order svmbir.project(image,angles,...)")
         print("**This is the order definition as of svmbir v0.2.4")
         print("**Swapping and proceeding...")
@@ -542,7 +480,7 @@
     image = utils.test_args_image(image)
     angles = utils.test_args_angles(angles)
 
-    if num_threads is None:
+    if num_threads is None :
         num_threads = cpu_count(logical=False)
 
     os.environ['OMP_NUM_THREADS'] = str(num_threads)
@@ -553,12 +491,11 @@
     num_cols = image.shape[2]
     num_views = len(angles)
 
-    if roi_radius is None:
+    if roi_radius is None :
         roi_radius = auto_roi_radius(delta_pixel, num_rows, num_cols)
 
     paths, sinoparams, imgparams = ci._init_geometry(angles, center_offset=center_offset,
-                                                     num_channels=num_channels, num_views=num_views,
-                                                     num_slices=num_slices,
+                                                     num_channels=num_channels, num_views=num_views, num_slices=num_slices,
                                                      num_rows=num_rows, num_cols=num_cols,
                                                      delta_channel=delta_channel, delta_pixel=delta_pixel,
                                                      roi_radius=roi_radius,
@@ -580,16 +517,11 @@
     return proj
 
 
+
 def backproject(sino, angles, num_rows=None, num_cols=None,
-<<<<<<< HEAD
-            delta_channel = 1.0, delta_pixel = 1.0, center_offset = 0.0, roi_radius = None,
-            num_threads = None, svmbir_lib_path = __svmbir_lib_path, delete_temps = True,
-            object_name = 'object', verbose = 1):
-=======
                 delta_channel=1.0, delta_pixel=1.0, center_offset=0.0, roi_radius=None,
                 num_threads=None, svmbir_lib_path=__svmbir_lib_path, delete_temps=True,
                 object_name='object', verbose=1):
->>>>>>> da3aa344
     """backproject(sino, angles, num_rows = None, num_cols = None, delta_channel = 1.0, delta_pixel = 1.0, center_offset = 0.0, roi_radius = None, num_threads = None, svmbir_lib_path = '~/.cache/svmbir', delete_temps = True, object_name = 'object', verbose = 1)
 
     Compute 3D parallel beam back-projection.
@@ -631,7 +563,7 @@
     angles = utils.test_args_angles(angles)
     sino = utils.test_args_sino(sino, angles)
 
-    if num_threads is None:
+    if num_threads is None :
         num_threads = cpu_count(logical=False)
 
     os.environ['OMP_NUM_THREADS'] = str(num_threads)
@@ -652,8 +584,7 @@
         roi_radius = auto_roi_radius(delta_pixel, num_rows, num_cols)
 
     paths, sinoparams, imgparams = ci._init_geometry(angles, center_offset=center_offset,
-                                                     num_channels=num_channels, num_views=num_views,
-                                                     num_slices=num_slices,
+                                                     num_channels=num_channels, num_views=num_views, num_slices=num_slices,
                                                      num_rows=num_rows, num_cols=num_cols,
                                                      delta_channel=delta_channel, delta_pixel=delta_pixel,
                                                      roi_radius=roi_radius,
