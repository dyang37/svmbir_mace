--- conflicted
+++ resolved
@@ -1,11 +1,6 @@
 # -*- coding: utf-8 -*-
-<<<<<<< HEAD
 # Copyright (C) 2020-2022 by SVMBIR Developers
 # All rights reserved. BSD 3-clause License.
-=======
-# Copyright (C) by
-# All rights reserved.
->>>>>>> 5dd63366
 
 # These imports are needed only for read/write and command line interfaces
 import subprocess
