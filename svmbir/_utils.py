--- conflicted
+++ resolved
@@ -122,13 +122,8 @@
     else:
         d = {'angles': angles}
         return d
-<<<<<<< HEAD
-
-
-=======
-
-
->>>>>>> da3aa344
+
+
 def test_args_sino(sino, angles, output_as_dict=False):
     "Test for valid sino structure. If 2D given, convert to 3D"
 
@@ -172,7 +167,6 @@
     else:
         return {'image': image}
 
-<<<<<<< HEAD
 
 def test_args_dict(default_dict, test_fcn, **kwargs):
     # Collect the arguments
@@ -184,24 +178,8 @@
     # and then evaluate it
     function_str = 'test_fcn(' + ''.join("args[%s], " % str(j) for j in range(num_args)) + 'output_as_dict=True)'
     return eval(function_str)
-=======
->>>>>>> da3aa344
-
-def test_args_dict(default_dict, test_fcn, **kwargs):
-    # Collect the arguments
-    args = []
-    for key in default_dict.keys():
-        args.append(kwargs[key])
-    num_args = len(args)
-    # Create a string of the form test_fcn(args[0], args[1], args[2], args[3], args[4], args[5], output_as_dict=True)
-    # and then evaluate it
-    function_str = 'test_fcn(' + ''.join("args[%s], " % str(j) for j in range(num_args)) + 'output_as_dict=True)'
-    return eval(function_str)
-
-<<<<<<< HEAD
-=======
-
->>>>>>> da3aa344
+
+
 def test_args_geom(num_rows, num_cols, delta_pixel, roi_radius, delta_channel, center_offset, output_as_dict=False):
 
     if not num_rows is None:
@@ -237,11 +215,11 @@
     if not output_as_dict:
         return num_rows, num_cols, delta_pixel, roi_radius, delta_channel, center_offset
     else:
-        d = {'num_rows': num_rows, 
-             'num_cols': num_cols, 
-             'delta_pixel': delta_pixel, 
-             'roi_radius': roi_radius, 
-             'delta_channel': delta_channel, 
+        d = {'num_rows': num_rows,
+             'num_cols': num_cols,
+             'delta_pixel': delta_pixel,
+             'roi_radius': roi_radius,
+             'delta_channel': delta_channel,
              'center_offset': center_offset
              }
         return d
@@ -275,14 +253,14 @@
     if not output_as_dict:
         return sharpness, positivity, max_resolutions, stop_threshold, max_iterations
     else:
-        d = {'sharpness': sharpness, 
-             'positivity': positivity, 
-             'max_resolutions': max_resolutions, 
-             'stop_threshold': stop_threshold, 
+        d = {'sharpness': sharpness,
+             'positivity': positivity,
+             'max_resolutions': max_resolutions,
+             'stop_threshold': stop_threshold,
              'max_iterations': max_iterations
              }
         return d
-    
+
 
 def test_args_inits(init_image, prox_image, init_proj, weights, weight_type, output_as_dict=False):
 
@@ -315,10 +293,10 @@
     if not output_as_dict:
         return init_image, prox_image, init_proj, weights, weight_type
     else:
-        d = {'init_image': init_image, 
-             'prox_image': prox_image, 
-             'init_proj': init_proj, 
-             'weights': weights, 
+        d = {'init_image': init_image,
+             'prox_image': prox_image,
+             'init_proj': init_proj,
+             'weights': weights,
              'weight_type': weight_type
              }
         return d
@@ -349,9 +327,9 @@
     if not output_as_dict:
         return sigma_y, snr_db, sigma_x, sigma_p
     else:
-        d = {'sigma_y': sigma_y, 
-             'snr_db': snr_db, 
-             'sigma_x': sigma_x, 
+        d = {'sigma_y': sigma_y,
+             'snr_db': snr_db,
+             'sigma_x': sigma_x,
              'sigma_p': sigma_p
              }
         return d
@@ -389,9 +367,9 @@
     if not output_as_dict:
         return p, q, T, b_interslice
     else:
-        d = {'p': p, 
-             'q': q, 
-             'T': T, 
+        d = {'p': p,
+             'q': q,
+             'T': T,
              'b_interslice': b_interslice
              }
         return d
@@ -414,8 +392,8 @@
     if not output_as_dict:
         return num_threads, delete_temps, verbose
     else:
-        d = {'num_threads': num_threads, 
-             'delete_temps': delete_temps, 
+        d = {'num_threads': num_threads,
+             'delete_temps': delete_temps,
              'verbose': verbose
              }
         return d
